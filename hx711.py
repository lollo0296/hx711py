--- conflicted
+++ resolved
@@ -210,6 +210,7 @@
         self.set_offset_A(value)
 
         self.set_reference_unit_A(reference_unit)
+        return value
 
 
     def tare_B(self, times=15):
@@ -226,12 +227,8 @@
 
         self.set_gain(g)
         self.set_reference_unit_B(reference_unit)
-
-<<<<<<< HEAD
-=======
-        self.set_reference_unit(reference_unit)
-        return value;
->>>>>>> ada5bee4
+        return value
+
 
     def set_reading_format(self, byte_format="LSB", bit_format="MSB"):
 
